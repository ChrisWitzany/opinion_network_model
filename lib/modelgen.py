import random
import time
import enum
import math
from collections import namedtuple
from typing import Tuple, NamedTuple, List

import numpy as np
import pandas as pd
import pylab as plt
import networkx as nx
from scipy.stats import bernoulli
from mesa import Agent, Model
from mesa.time import RandomActivation
from mesa.space import NetworkGrid
from mesa.datacollection import DataCollector

import time
import enum
import math
import random
from collections import defaultdict
from typing import Tuple, Any, DefaultDict, Callable, Union

import numpy as np
import networkx as nx
import matplotlib as plt


# --- Base ---
class BaseAgentState(enum.IntEnum):
  DEFAULT = 0  # Default state is always 0


class BaseAgent(Agent):
  """
  Base implementation of an Agent, it only has a single state variable and no specialized parameters
  It also depicts the interface for specialized agents
  """

  class Params(NamedTuple):
    pass

  def __init__(self, unique_id: int, model: 'DefaultModel', initial_state, params: Params):
    super().__init__(unique_id, model)

    self.model = model
    self.state = initial_state
    self.params = params

  def step(self):
    self.model.resolve(self)


# --- Money Agent ---
class MoneyAgent(Agent):

  """
    Implements the agent instances for the SEIZM model as extension of the BaseAgent wiht more advanced agent parameters

    :param certainty: float between 0 and 1 indicating how certain an agent is about its belief
    :param influence: float between 0 and 1 indicating how influent an agent is 
    :param money: money balance of an agent, sign indicated the balance (spent or earned money) and the absolute value indicates nr. of transactions
    :param sentiment: float between 0 and 1 indicating towards which opinion - Skeptic or Infected - an agent tends

  """

  class Params:
    certainty: float
    influence: float
    money: int
    sentiment: float

    def __init__(self, certainty: float, influence: float, money: int, sentiment: float) -> None:
      self.certainty = certainty
      self.influence = influence
      self.money = money
      self.sentiment = sentiment

  def __init__(self, unique_id: int, model: Model, initial_state, params: Params) -> None:
    super().__init__(unique_id, model)

    self.model = model
    self.state = initial_state
    self.params = MoneyAgent.Params(
      np.random.normal(params.certainty / 2, params.influence / 4),
      np.random.normal(params.influence / 2, params.influence / 4),
      params.money,
      params.sentiment + math.pow(-1, random.randint(0, 1)) * random.uniform(0, 0.2)
    )

  def step(self):
    self.model.resolve(self)


# --- SIR ---
class SIRStates(enum.IntEnum):
  DEFAULT = 0
  UNSURE = 0
  DISAGREE = 1
  BELIEVE = 2


class SIRModel(Model):
  """
  Implements the SIR Model
  """

  class Params(NamedTuple):
    initial_infected: float
    initial_disagree: float
    p_opinion_change: float

  def __init__(self, params: Params):
    super().__init__()

    self.params = params

  def setup(self):
    # Setup initial believers/skeptics
    n_initial_believers = math.floor(self.population_size * self.params.initial_infected)
    n_initial_disagree = math.floor(self.population_size * self.params.initial_disagree)

    initial_biased: List[BaseAgent] = random.sample(self.schedule.agents, n_initial_believers + n_initial_disagree)

    for i in range(n_initial_believers):
      initial_biased[i].state = SIRStates.BELIEVE

    for i in range(n_initial_believers, len(initial_biased)):
      initial_biased[i].state = SIRStates.DISAGREE

  def create_agent(self, unique_id: int, agent_params: BaseAgent.Params):
    return BaseAgent(unique_id, self, SIRStates.DEFAULT, agent_params)

  def resolve(self, agent: BaseAgent) -> None:
    """
    Resolves interaction between agents.

    :param agent: agent that is to update
    """

    neighbors = self.grid.get_neighbors(agent.unique_id, include_center=False)

    # Go over all neighbors
    for neighbor_id in neighbors:
      neighbor_agent = self.schedule.agents[neighbor_id]

      if agent.state != neighbor_agent.state:
        # If neighbor has different opinion, the agent becomes unsure with some probability
        if (agent.state, neighbor_agent.state) in [(SIRStates.DISAGREE, SIRStates.BELIEVE), (SIRStates.BELIEVE, SIRStates.DISAGREE)]:
          if bernoulli.rvs(self.params.p_opinion_change):
            agent.state = SIRStates.UNSURE
        # If unsure, the agent adapts the neighbors' opinion with some probability
        elif agent.state == SIRStates.UNSURE:
          if bernoulli.rvs(self.params.p_opinion_change):
            agent.state = neighbor_agent.state


# --- SEIZ ---
class SEIZStates(enum.IntEnum):
  DEFAULT = 0
  SUSCEPTIBLE = 0
  EXPOSED = 1
  SKEPTIC = 2
  INFECTED = 3


class SEIZModel(Model):
  """
  Implements the SEIZ Model
  """

  class Params(NamedTuple):
    initial_infected: float
    initial_skeptics: float
    prob_S_with_I: float
    prob_S_with_Z: float
    prob_E_to_I: float

  def __init__(self, params: Params):
    super().__init__()

    self.params = params

  def setup(self):
    # Setup initial believers/skeptics
    n_initial_believers = math.floor(self.population_size * self.params.initial_infected)
    n_initial_skeptics = math.floor(self.population_size * self.params.initial_skeptics)

    initial_biased: List[BaseAgent] = random.sample(self.schedule.agents, n_initial_believers + n_initial_skeptics)

    for i in range(n_initial_believers):
      initial_biased[i].state = SEIZStates.INFECTED

    for i in range(n_initial_believers, len(initial_biased)):
      initial_biased[i].state = SEIZStates.SKEPTIC

  def create_agent(self, unique_id: int, agent_params: BaseAgent.Params):
    return BaseAgent(unique_id, self, SEIZStates.DEFAULT, agent_params)

  def resolve(self, agent: BaseAgent) -> None:
    """
    Resolves interaction between agents

    :param agent: agent that is to update
    """

    neighbors = self.grid.get_neighbors(agent.unique_id, include_center=False)

    if len(neighbors) == 0:
      return

    # Normal transitions

    # Select random neighbor
    for neighbor_id in random.sample(neighbors, min(1, len(neighbors))):
      neighbor = self.schedule.agents[neighbor_id]

      # Exposed agents can transition to being infected with some probability
      if agent.state == SEIZStates.EXPOSED:
        if bernoulli.rvs(self.params.prob_E_to_I):
          agent.state = SEIZStates.INFECTED
          return

      # Exposed agents can transition to being infected with some probability
      # when in contact with infected agent
      if (agent.state, neighbor.state) == (SEIZStates.EXPOSED, SEIZStates.INFECTED):
        if bernoulli.rvs(self.params.prob_S_with_I):
          agent.state = SEIZStates.INFECTED

      # Susceptible agents can transition to being infected with some probability
      # when in contact with infected agent, otherwise they become exposed
      if (agent.state, neighbor.state) == (SEIZStates.SUSCEPTIBLE, SEIZStates.INFECTED):
        if bernoulli.rvs(self.params.prob_S_with_I):
          agent.state = SEIZStates.INFECTED
        else:
          agent.state = SEIZStates.EXPOSED

      # Susceptible agents can transition to being skeptic with some probability
      # when in contact with skeptic agent, otherwise they become exposed
      if (agent.state, neighbor.state) == (SEIZStates.SUSCEPTIBLE, SEIZStates.SKEPTIC):
        if bernoulli.rvs(self.params.prob_S_with_Z):
          agent.state = SEIZStates.SKEPTIC
        else:
          agent.state = SEIZStates.EXPOSED


# --- SEIZplus ---
class SEIZplusStates(enum.IntEnum):
  DEFAULT = 0
  SUSCEPTIBLE = 0
  EXPOSED = 1
  SKEPTIC = 2
  INFECTED = 3


class SEIZplusModel(Model):
  """
  Implements the SEIZ+ Model
  """

  class Params(NamedTuple):
    initial_infected: float
    initial_skeptics: float
    prob_S_with_I: float
    prob_S_with_Z: float
    neighbor_threshold: float = None

  def __init__(self, params: Params):
    super().__init__()

    self.params = params

  def setup(self):
    # Setup initial believers/skeptics
    n_initial_believers = math.floor(self.population_size * self.params.initial_infected)
    n_initial_skeptics = math.floor(self.population_size * self.params.initial_skeptics)

    initial_biased: List[BaseAgent] = random.sample(self.schedule.agents, n_initial_believers + n_initial_skeptics)

    for i in range(n_initial_believers):
      initial_biased[i].state = SEIZplusStates.INFECTED

    for i in range(n_initial_believers, len(initial_biased)):
      initial_biased[i].state = SEIZplusStates.SKEPTIC

  def create_agent(self, unique_id: int, agent_params: BaseAgent.Params):
    return BaseAgent(unique_id, self, SEIZplusStates.DEFAULT, agent_params)

  def resolve(self, agent: BaseAgent) -> None:
    """
    Resolves interaction between agents

    :param agent: agent that is to update
    """

    neighbors = self.grid.get_neighbors(agent.unique_id, include_center=False)

    if len(neighbors) == 0:
      return

    # Group pressure effect, an agent might change his state when a certain threshold of neighboring
    # agents that have a counter-opinion is reached.
    if self.params.neighbor_threshold is not None:
      if agent.state == SEIZplusStates.SKEPTIC:
        n_infected = sum([
          1 if self.schedule.agents[neighbor_id].state == SEIZplusStates.INFECTED
          else 0
          for neighbor_id in neighbors
        ])

        if n_infected > self.params.neighbor_threshold * len(neighbors):
          agent.state = SEIZplusStates.INFECTED
          return

      if agent.state == SEIZplusStates.INFECTED:
        n_skeptic = sum([
          1 if self.schedule.agents[neighbor_id].state == SEIZplusStates.SKEPTIC
          else 0
          for neighbor_id in neighbors
        ])

        if n_skeptic > self.params.neighbor_threshold * len(neighbors):
          agent.state = SEIZplusStates.SKEPTIC
          return

    # Normal transitions

    # Select random neighbor
    for neighbor_id in random.sample(neighbors, min(1, len(neighbors))):
      neighbor = self.schedule.agents[neighbor_id]

      # If agent is exposed they can decide on either skeptic or infected if exclusively
      # the corresponding random variable is true and they are currently not in contact
      # with an agent of opposing opinion
      if agent.state == SEIZplusStates.EXPOSED:
        transition_I = bernoulli.rvs(self.params.prob_S_with_I)
        transition_Z = bernoulli.rvs(self.params.prob_S_with_Z)

        neighbor_not_skeptic = neighbor.state != SEIZplusStates.SKEPTIC
        neighbor_not_infected = neighbor.state != SEIZplusStates.INFECTED

        if transition_I and not transition_Z and neighbor_not_skeptic:
          agent.state = SEIZplusStates.INFECTED

        if transition_Z and not transition_I and neighbor_not_infected:
          agent.state = SEIZplusStates.SKEPTIC

      # If agent is susceptible and in contact with an infected agent, they also become
      # infected with some probability, otherwise they become exposed
      if (agent.state, neighbor.state) == (SEIZplusStates.SUSCEPTIBLE, SEIZplusStates.INFECTED):
        if bernoulli.rvs(self.params.prob_S_with_I):
          agent.state = SEIZplusStates.INFECTED
        else:
          agent.state = SEIZplusStates.EXPOSED

      # If agent is susceptible and in contact with a skeptic agent, they also become
      # skeptic with some probability, otherwise they become exposed
      if (agent.state, neighbor.state) == (SEIZplusStates.SUSCEPTIBLE, SEIZplusStates.SKEPTIC):
        if bernoulli.rvs(self.params.prob_S_with_Z):
          agent.state = SEIZplusStates.SKEPTIC
        else:
          agent.state = SEIZplusStates.EXPOSED


# --- SEIZM ---
class SEIZMstates(enum.IntEnum):
  DEFAULT = 0
  SUSCEPTIBLE = 0
  EXPOSED = 1
  SKEPTIC = 2
  INFECTED = 3

<<<<<<< HEAD
=======

>>>>>>> a3e1459b
class SEIZMModel(Model):
  """
  Implements the SEIZM Model
  """

  class Params(NamedTuple):
<<<<<<< HEAD

    initial_infected: float
    initial_skeptics: float
    prob_S_with_I: float 
    prob_S_with_Z: float 
=======
    initial_infected: float
    initial_skeptics: float
    prob_S_with_I: float
    prob_S_with_Z: float
>>>>>>> a3e1459b
    certainty_threshold: float
    influence_threshold: float
    money_threshold: float
    influence_increase: float
    certainty_increase: float
    neighbor_threshold: float = None
<<<<<<< HEAD

=======
>>>>>>> a3e1459b

  def __init__(self, params: Params):
    super().__init__()

    self.params = params

  def setup(self):
    # Setup initial believers/skeptics
    n_initial_believers = math.floor(self.population_size * self.params.initial_infected)
    n_initial_skeptics = math.floor(self.population_size * self.params.initial_skeptics)

    initial_biased: List[MoneyAgent] = random.sample(self.schedule.agents, n_initial_believers + n_initial_skeptics)

    for i in range(n_initial_believers):
      initial_biased[i].state = SEIZMstates.INFECTED

    for i in range(n_initial_believers, len(initial_biased)):
      initial_biased[i].state = SEIZMstates.SKEPTIC

  def create_agent(self, unique_id: int, agent_params: MoneyAgent.Params):
    return MoneyAgent(unique_id, self, SEIZMstates.DEFAULT, agent_params)

  def resolve(self, agent: MoneyAgent) -> None:
    """
    Resolves interaction between agents

    :param agent: agent that is to update
    """

<<<<<<< HEAD
    # Neighborhood effect 
=======
>>>>>>> a3e1459b
    neighbors = self.grid.get_neighbors(agent.unique_id, include_center=False)

    if len(neighbors) == 0:
      return

    # Group pressure effect, an agent might change his state when a certain threshold of neighboring
    # agents that have a counter-opinion is reached.
    if self.params.neighbor_threshold is not None:
      if agent.state == SEIZMstates.SKEPTIC:
        n_infected = sum([
          1 if self.schedule.agents[neighbor_id].state == SEIZMstates.INFECTED
          else 0
          for neighbor_id in neighbors
        ])

        if n_infected > self.params.neighbor_threshold * len(neighbors):
          agent.state = SEIZMstates.INFECTED
          return

      if agent.state == SEIZMstates.INFECTED:
        n_skeptic = sum([
          1 if self.schedule.agents[neighbor_id].state == SEIZMstates.SKEPTIC
          else 0
          for neighbor_id in neighbors
        ])

        if n_skeptic > self.params.neighbor_threshold * len(neighbors):
          agent.state = SEIZMstates.SKEPTIC
          return

    # One to one interactions 

    for neighbor_id in random.sample(neighbors, min(1, len(neighbors))):
      neighbor = self.schedule.agents[neighbor_id]

      #CASE 1 - agent is exposed
      if agent.state == SEIZMstates.EXPOSED:

        #CASE 1.1 - neighbor is susceptible
        if neighbor.state == SEIZMstates.SUSCEPTIBLE:
          neighbor.state = SEIZMstates.EXPOSED

        #CASE 1.2 - neighbor is skeptic
        if neighbor.state == SEIZMstates.SKEPTIC:

          #Good setiment towards skeptics
          if agent.params.sentiment <= 0.5:

            certainty_test = agent.params.certainty <= neighbor.params.certainty
            influence_test = neighbor.params.influence > self.params.influence_threshold
            
            #skeptic is sufficiently influent and certain to trigger a transition of the agent to skeptic
            if certainty_test and influence_test:

              #skeptic is more certain and influent enough - move to skeptic
              agent.state = SEIZMstates.SKEPTIC

              #the more certain the neighbor is, the more certain the agent becomes
              agent.params.certainty = max(1, agent.params.certainty + neighbor.params.certainty * self.params.certainty_increase)

              #increase in influence depends on how good he was at convinicing him - if sentiment was already close to 0 influence goes up less
              neighbor.params.influence = max(neighbor.params.influence + self.params.influence_increase * agent.params.sentiment, 1)
              
            #exposed is more certain or skeptic not convincing enough - semtiments moves towards skeptic
            else:

              #move more drastically towards skeptic the more the agent is certain
              #agent.params.sentiment = min(0, agent.params.sentiment - random.uniform(0,1) * agent.params.certainty)
              agent.params.sentiment = min(0, agent.params.sentiment - random.uniform(0,1) * agent.params.certainty)
          
          #bad sentiment towards skeptics
          else:

            #if skeptic is influent enough, he still tries
            if neighbor.params.influence > self.params.influence_threshold:

              p = random.uniform(0,1)

              #agent accepts with random probability - more likely if skeptic is more influent 
              if (p < neighbor.params.influence):

                #neighbor suceeded in convincing 
                agent.state = SEIZMstates.SKEPTIC

                #influence increase depends on how certain the agent was in the opposite opinion
                neighbor.params.influence = max(1, neighbor.params.influence + agent.params.sentiment)
                #neighbor.params.influence = max(1, neighbor.params.influence + random.uniform(0,1) * agent.params.sentiment)

              #agent rejects and sees the counterpart as too bold
              else:

                #influence decrease depends on how easy it should've been to convince the agent (i.e small decrease if close to 1)
                #neighbor.params.influence = min(0, neighbor.params.influence - random.uniform(0,1) * (1 - agent.params.sentiment))
                neighbor.params.influence = min(0, neighbor.params.influence - (1 - agent.params.sentiment))

                #sentiment is pushed even further in the opposite direction 
                #agent.params.sentiment = max(1, agent.params.sentiment + random.uniform(0,1) * agent.params.certainty)
                agent.params.sentiment = max(1, agent.params.sentiment + agent.params.certainty)


                #the more influent (bolder) the skeptic was, the more the agent becomes more certain
                #agent.params.certainty = max(1, agent.params.certainty + neighbor.params.influence * random.uniform(0,1))
                agent.params.certainty = max(1, agent.params.certainty + neighbor.params.influence)

            #does not try to interact with agent 
            else:

              #small step in random direction
              agent.params.sentiment = max(1, agent.params.sentiment + math.pow(-1, random.randint(0,1)) * random.uniform(0,1) * agent.params.certainty)



        #CASE 1.3 - neighbor is infected
        if neighbor.state == SEIZMstates.INFECTED:

          money_condition = neighbor.params.money >= 0
          certainty_condition = neighbor.params.certainty > self.params.certainty_threshold
          influence_condition = neighbor.params.influence > self.params.influence_threshold
          random_condition = random.uniform(0,1) > self.params.money_threshold

          if money_condition and certainty_condition and influence_condition and random_condition:
            #ask to spend money 

            matching_sentiment = agent.params.sentiment > 0.5
            influence_condition = agent.params.influence < self.params.influence_threshold
            certainty_condition = agent.params.certainty > self.params.certainty_threshold

            #agrees if has a matching sentiment, a low influence (easily influenced), and a high certainty
            if matching_sentiment and influence_condition and certainty_condition:

              agent.params.money -= 1
              neighbor.params.money += 1
              agent.state = SEIZMstates.INFECTED

              #increase certainty by a factor of neighbors certainty and influence
              convincing_factor = (neighbor.params.certainty - self.params.certainty_threshold) + (neighbor.params.influence - self.params.influence_threshold)
              agent.params.certainty = max(1, agent.params.certainty + self.params.certainty_increase * convincing_factor)
              
              #rate of influence increase depends on the agent's sentiment
              neighbor.params.influence = max(1, neighbor.params.influence + self.params.influence_increase * (1 - agent.params.sentiment))
            
            #disagree to spend money
            else:

              #decrease the influence of the infected more if agent's sentiment was already close to 1
              #should have been easier to convince them if they tended towards you 
              neighbor.params.influence = min(0, neighbor.params.influence - self.params.influence_increase * min(0, agent.params.sentiment - 0.5))
              
              #decrease the agent's sentiment towards skeptic since neighbor viewed as too bold
              agent.params.sentiment = min(0, agent.params.sentiment - neighbor.params.influence)

          #do not ask to spend money 
          else:

            #good sentiment towards infected
            if agent.params.sentiment > 0.5:
            
              certainty_condition = agent.params.certainty <= neighbor.params.certainty
              influence_condition = neighbor.params.influence > self.params.influence_threshold
              
              #infected is more certain and influent enough - move to infected
              if certainty_condition and influence_condition:

                agent.state = SEIZMstates.INFECTED

                #increase agent certainty the more the infected is certain
                agent.params.certainty = max(agent.params.certainty + neighbor.params.certainty * self.params.certainty_increase, 1)
                
                #increase represents how good he was at convinicing him 
                neighbor.params.influence = max(neighbor.params.influence + self.params.influence_increase * (1 - agent.params.sentiment), 1)
                
              #exposed is more certain or infected not convincing enough - move towards infected
              else:
            
                agent.params.sentiment = max(1, agent.params.sentiment + agent.params.certainty)
                #agent.params.sentiment = max(1, agent.params.sentiment + random.uniform(0,1) * agent.params.certainty)
            
            #bad sentiment towards infected
            else:

              #if infected is influent enough, he still tries
              if neighbor.params.influence > self.params.influence_threshold: 
                p = random.uniform(0,1)
                if (p > self.params.influence_threshold):
                  #suceeds
                  agent.state = SEIZMstates.INFECTED
                  neighbor.params.influence = max(1, neighbor.params.influence + self.params.influence_increase * (1 - agent.params.sentiment))
                else:
                  #fails - sees the counterpart as too bold
                  neighbor.params.influence = min(0, neighbor.params.influence - random.uniform(0,1) * agent.params.sentiment)
                  #agent.params.sentiment = min(0, agent.params.sentiment - random.uniform(0,1) * agent.params.certainty)
                  agent.params.sentiment = min(0, agent.params.sentiment - agent.params.certainty)
                  #agent.params.certainty = max(1, agent.params.certainty + neighbor.params.influence * random.uniform(0,1)) higher increase if neighbor had high influence
                  agent.params.certainty = max(1, agent.params.certainty + neighbor.params.influence)

              else:
                #small step in random direction
                agent.params.sentiment = max(1, agent.params.sentiment + math.pow(-1, random.randint(0,1)) * random.uniform(0,1) * agent.params.certainty)



      #CASE 2 - agent is susceptible
      if agent.state == SEIZMstates.SUSCEPTIBLE:

        #CASE 2.1 - neighbor is skeptic 
        if neighbor.state == SEIZMstates.SKEPTIC:


          #move directly to skeptic without going to exposed 
          if bernoulli.rvs(self.params.prob_S_with_Z):

            agent.state = SEIZMstates.SKEPTIC

            #increase influence of neighbor
            neighbor.params.influence = max(1, self.params.influence_increase + neighbor.params.influence)
          
          #move to exposed
          else:

            agent.state = SEIZMstates.EXPOSED

            #gain sentiment for the skeptics by a factor of the neighbor's influence 
            step = neighbor.params.influence * random.uniform(0,1)
            agent.params.sentiment = min(0, agent.params.sentiment - step)

            #increase certainty of agent by a factor of neighbor's influence 
            if step > random.uniform(0,1) * self.params.certainty_threshold:
              agent.params.certainty = max(agent.params.certainty + random.uniform(0,1) * step, 1)

            #increase influence of neighbor
            if step > random.uniform(0,1) * self.params.influence_threshold:
              neighbor.params.influence = max(1, neighbor.params.influence + random.uniform(0,1) * step)

        #CASE 2.2 - neighbor is infected
        if neighbor.state == SEIZMstates.INFECTED:

          #directly transition to infected
          if bernoulli.rvs(self.params.prob_S_with_I):

            agent.state = SEIZMstates.INFECTED

            #increase neighbor influence 
            neighbor.params.influence = max(1, self.params.influence_increase + neighbor.params.influence)

          #transition to exposed 
          else:

            agent.state = SEIZMstates.EXPOSED

            #gain sentiment for the infected by a factor of the neighbor's influence 
            step = neighbor.params.influence * random.uniform(0,1)
            agent.params.sentiment += step

            #increase certainty of agent by a factor of neighbor's influence 
            if step > random.uniform(0,1) * self.params.certainty_threshold:
              agent.params.certainty = max(agent.params.certainty + random.uniform(0,1) * step, 1)

            #increase influence of neighbor
            if step > random.uniform(0,1) * self.params.influence_threshold:
              neighbor.params.influence = max(1, neighbor.params.influence + random.uniform(0,1) * step)
        

        #CASE 2.3 - neighbor is exposed 
        if neighbor.state == SEIZMstates.EXPOSED:
          agent.state == SEIZMstates.EXPOSED

      #CASE 3 - agent is skeptic
      if agent.state == SEIZMstates.SKEPTIC:

        #CASE 3.1 - neighbor is exposed
        if neighbor.state == SEIZMstates.EXPOSED:

          #Good setiment towards skeptics
          if neighbor.params.sentiment <= 0.5:

            certainty_test = neighbor.params.certainty <= agent.params.certainty
            influence_test = agent.params.influence > self.params.influence_threshold
            
            #skeptic is sufficiently influent and certain to trigger a transition of the agent to skeptic
            if certainty_test and influence_test:

              #skeptic is more certain and influent enough - move to skeptic
              neighbor.state = SEIZMstates.SKEPTIC

              #the more certain the neighbor is, the more certain the agent becomes
              neighbor.params.certainty = max(1, neighbor.params.certainty + agent.params.certainty * self.params.certainty_increase)

              #increase in influence depends on how good he was at convinicing him - if sentiment was already close to 0 influence goes up less
              agent.params.influence = max(agent.params.influence + self.params.influence_increase * neighbor.params.sentiment, 1)
              
            #exposed is more certain or skeptic not convincing enough - semtiments moves towards skeptic
            else:

              #move more drastically towards skeptic the more the agent is certain
              #agent.params.sentiment = min(0, agent.params.sentiment - random.uniform(0,1) * agent.params.certainty)
              neighbor.params.sentiment = min(0, neighbor.params.sentiment - random.uniform(0,1) * neighbor.params.certainty)
          
          #bad sentiment towards skeptics
          else:

            #if skeptic is influent enough, he still tries
            if agent.params.influence > self.params.influence_threshold:

              p = random.uniform(0,1)

              #neighbor accepts with random probability - more likely if skeptic is more influent 
              if (p < agent.params.influence):

                #agent suceeded in convincing 
                neighbor.state = SEIZMstates.SKEPTIC

                #influence increase depends on how certain the agent was in the opposite opinion
                agent.params.influence = max(1, agent.params.influence + neighbor.params.sentiment)
                #neighbor.params.influence = max(1, neighbor.params.influence + random.uniform(0,1) * agent.params.sentiment)

              #agent rejects and sees the counterpart as too bold
              else:

                #influence decrease depends on how easy it should've been to convince the neighbor (i.e small decrease if close to 1)
                #agent.params.influence = min(0, neighbor.params.influence - random.uniform(0,1) * (1 - agent.params.sentiment))
                agent.params.influence = min(0, agent.params.influence - (1 - neighbor.params.sentiment))

                #sentiment is pushed even further in the opposite direction 
                #neighbor.params.sentiment = max(1, neighbor.params.sentiment + random.uniform(0,1) * neighbor.params.certainty)
                neighbor.params.sentiment = max(1, neighbor.params.sentiment + neighbor.params.certainty)


                #the more influent (bolder) the skeptic was, the more the agent becomes more certain
                #neighbor.params.certainty = max(1, neighbor.params.certainty + agent.params.influence * random.uniform(0,1))
                neighbor.params.certainty = max(1, neighbor.params.certainty + agent.params.influence)

            #does not try to interact with neighbor 
            else:

              #small step in random direction
              neighbor.params.sentiment = max(1, neighbor.params.sentiment + math.pow(-1, random.randint(0,1)) * random.uniform(0,1) * neighbor.params.certainty)


        #CASE 3.2 - neighbor is susceptible 
        if neighbor.state == SEIZMstates.SUSCEPTIBLE:

          #move directly to skeptic without going to exposed 
          if bernoulli.rvs(self.params.prob_S_with_Z):

            neighbor.state = SEIZMstates.SKEPTIC

            #increase influence of agents
            agent.params.influence = max(1, self.params.influence_increase + agent.params.influence)
          
          #move to exposed
          else:

            neighbor.state = SEIZMstates.EXPOSED

            #gain sentiment for the skeptics by a factor of the neighbor's influence 
            step = agent.params.influence * random.uniform(0,1)
            neighbor.params.sentiment = min(0, neighbor.params.sentiment - step)

            #increase certainty of agent by a factor of neighbor's influence 
            if step > random.uniform(0,1) * self.params.certainty_threshold:
              neighbor.params.certainty = max(neighbor.params.certainty + random.uniform(0,1) * step, 1)

            #increase influence of neighbor
            if step > random.uniform(0,1) * self.params.influence_threshold:
              agent.params.influence = max(1, agent.params.influence + random.uniform(0,1) * step)

        #CASE 3.3 - neighbor is skeptic
        if neighbor.state == SEIZMstates.SKEPTIC:
          
          #both skeptics reinforce their beliefs
          certainty_reinforcement = neighbor.params.certainty + agent.params.certainty + 1 / 3
          neighbor.params.certainty = certainty_reinforcement
          agent.params.certainty = certainty_reinforcement

        #CASE 3.4 - neighbor is infected
        if neighbor.state == SEIZMstates.INFECTED:

          certainty_condition_neighbor_wins = agent.params.certainty <= self.params.certainty_threshold and neighbor.params.certainty >= self.params.certainty_threshold
          certainty_condition_agent_wins = neighbor.params.certainty < self.params.certainty_threshold and agent.params.certainty > self.params.certainty_threshold
          influence_condition_neighbor_wins = agent.params.influence <= self.params.influence_threshold and neighbor.params.influence >= self.params.influence_threshold
          influence_condition_agent_wins = neighbor.params.influence < self.params.influence_threshold and agent.params.influence > self.params.influence_threshold

          #infected has a stronger influence 
          if influence_condition_neighbor_wins: 

            #infected has a higher certainty in his belief - skeptic transitions back to exposed 
            if certainty_condition_neighbor_wins:
              agent.state = SEIZMstates.EXPOSED
            #skeptic has a higher certainty in his belief - decrease certainty since infected has strong influence
            else:
              agent.params.certainty = min(0, agent.params.certainty - self.params.certainty_increase * neighbor.params.influence)

          #skeptic has a stronger influence
          if influence_condition_agent_wins:

            #infected has no monetary incentive towards his belief
            if neighbor.params.money == 0:

              #skeptic has higher certainty in his belief - skeptic transitions back to exposed 
              if certainty_condition_agent_wins:
                neighbor.state = SEIZMstates.EXPOSED
              #infected has a higher certainty in his belief - decrease certainty since infected has strong influence
              else:
                neighbor.params.certainty = min(0, neighbor.params.certainty - self.params.certainty_increase * agent.params.influence)
            
            #infected has monetary incentive towards his belief
            else:

              #skeptic has higher certainty in his belief + random factor
              if certainty_condition_agent_wins and random.uniform(0,1) < self.params.money_threshold:
                neighbor.state = SEIZMstates.EXPOSED
              #infected has a higher certainty in his belief - decrease certainty since infected has strong influence
              else:
                neighbor.params.certainty = min(0, neighbor.params.certainty - self.params.certainty_increase * agent.params.influence)


      #CASE 4 - agent is infected
      if agent.state == SEIZMstates.INFECTED:

        #CASE 4.1 - neighbor is exposed
        if neighbor.state == SEIZMstates.EXPOSED:
          
          money_condition = agent.params.money >= 0
          certainty_condition = agent.params.certainty > self.params.certainty_threshold
          influence_condition = agent.params.influence > self.params.influence_threshold
          random_condition = random.uniform(0,1) > self.params.money_threshold

          if money_condition and certainty_condition and influence_condition and random_condition:
            #ask to spend money 

            matching_sentiment = neighbor.params.sentiment > 0.5
            influence_condition = neighbor.params.influence < self.params.influence_threshold
            certainty_condition = neighbor.params.certainty > self.params.certainty_threshold

            #agrees if has a matching sentiment, a low influence (easily influenced), and a high certainty
            if matching_sentiment and influence_condition and certainty_condition:

              neighbor.params.money -= 1
              agent.params.money += 1
              neighbor.state = SEIZMstates.INFECTED

              #increase certainty by a factor of agent's certainty and influence
              convincing_factor = (agent.params.certainty - self.params.certainty_threshold) + (agent.params.influence - self.params.influence_threshold)
              neighbor.params.certainty = max(1, neighbor.params.certainty + self.params.certainty_increase * convincing_factor)
              
              #rate of influence increase depends on the neighbor's sentiment
              neighbor.params.influence = max(1, neighbor.params.influence + self.params.influence_increase * (1 - agent.params.sentiment))
            
            #disagree to spend money
            else:

              #decrease the influence of the infected more if neighbor's sentiment was already close to 1
              #should have been easier to convince them if they tended towards you 
              agent.params.influence = min(0, agent.params.influence - self.params.influence_increase * min(0, neighbor.params.sentiment - 0.5))
              
              #decrease the agent's sentiment towards skeptic since neighbor viewed as too bold
              neighbor.params.sentiment = min(0, neighbor.params.sentiment - agent.params.influence)

          #do not ask to spend money 
          else:

            #good sentiment towards infected
            if neighbor.params.sentiment > 0.5:
            
              certainty_condition = neighbor.params.certainty <= agent.params.certainty
              influence_condition = agent.params.influence > self.params.influence_threshold
              
              #infected is more certain and influent enough - move to infected
              if certainty_condition and influence_condition:

                neighbor.state = SEIZMstates.INFECTED

                #increase agent certainty the more the infected is certain
                neighbor.params.certainty = max(neighbor.params.certainty + agent.params.certainty * self.params.certainty_increase, 1)
                
                #increase represents how good he was at convinicing him 
                agent.params.influence = max(agent.params.influence + self.params.influence_increase * (1 - neighbor.params.sentiment), 1)
                
              #exposed is more certain or infected not convincing enough - move towards infected
              else:
            
                neighbor.params.sentiment = max(1, neighbor.params.sentiment + random.uniform(0,1) * neighbor.params.certainty)
            
            #bad sentiment towards infected
            else:

              #if infected is influent enough, he still tries
              if agent.params.influence > self.params.influence_threshold: 
                p = random.uniform(0,1)
                if (p > self.params.influence_threshold):
                  #suceeds
                  neighbor.state = SEIZMstates.INFECTED
                  agent.params.influence = max(1, agent.params.influence + self.params.influence_increase * (1 - neighbor.params.sentiment))
                else:
                  #fails - sees the counterpart as too bold
                  agent.params.influence = min(0, agent.params.influence - random.uniform(0,1) * neighbor.params.sentiment)
                  
                  neighbor.params.sentiment = min(0, neighbor.params.sentiment - random.uniform(0,1) * neighbor.params.certainty)

                  #higher increase if agent had high influence
                  neighbor.params.certainty = max(1, neighbor.params.certainty + agent.params.influence * random.uniform(0,1))

              else:
                #small step in random direction
                neighbor.params.sentiment = max(1, neighbor.params.sentiment + math.pow(-1, random.randint(0,1)) * random.uniform(0,1) * neighbor.params.certainty)

        #CASE 4.2 - neighbor is susceptible
        if neighbor.state == SEIZMstates.SUSCEPTIBLE:

          #directly transition to infected
          if bernoulli.rvs(self.params.prob_S_with_I):

            neighbor.state = SEIZMstates.INFECTED

            #increase agent influence 
            agent.params.influence = max(1, self.params.influence_increase + agent.params.influence)

          #transition to exposed 
          else:

            neighbor.state = SEIZMstates.EXPOSED

            #gain sentiment for the infected by a factor of the agent's influence 
            step = agent.params.influence * random.uniform(0,1)
            neighbor.params.sentiment += step

            #increase certainty of neighbor by a factor of agent's influence 
            if step > random.uniform(0,1) * self.params.certainty_threshold:
              neighbor.params.certainty = max(neighbor.params.certainty + random.uniform(0,1) * step, 1)

            #increase influence of agent
            if step > random.uniform(0,1) * self.params.influence_threshold:
              agent.params.influence = max(1, agent.params.influence + random.uniform(0,1) * step)

        #CASE 4.3 - neighbor is skeptic
        if neighbor.state == SEIZMstates.SKEPTIC:

          certainty_condition_neighbor_wins = agent.params.certainty <= self.params.certainty_threshold and neighbor.params.certainty >= self.params.certainty_threshold
          certainty_condition_agent_wins = neighbor.params.certainty < self.params.certainty_threshold and agent.params.certainty > self.params.certainty_threshold
          influence_condition_neighbor_wins = agent.params.influence <= self.params.influence_threshold and neighbor.params.influence >= self.params.influence_threshold
          influence_condition_agent_wins = neighbor.params.influence < self.params.influence_threshold and agent.params.influence > self.params.influence_threshold

          #infected has a stronger influence
          if influence_condition_agent_wins: 

            #infected has a higher certainty in his belief - skeptic transitions back to exposed 
            if certainty_condition_agent_wins:
              neighbor.state = SEIZMstates.EXPOSED
            #skeptic has a higher certainty in his belief - decrease certainty since infected has strong influence
            else:
              neighbor.params.certainty = min(0, neighbor.params.certainty - self.params.certainty_increase * agent.params.influence)

          #skeptic has a stronger influence
          if influence_condition_neighbor_wins:

            #infected has no monetary incentive towards his belief
            if agent.params.money == 0:

              #skeptic has higher certainty in his belief - skeptic transitions back to exposed 
              if certainty_condition_neighbor_wins:
                agent.state = SEIZMstates.EXPOSED
              #infected has a higher certainty in his belief - decrease certainty since infected has strong influence
              else:
                agent.params.certainty = min(0, agent.params.certainty - self.params.certainty_increase * neighbor.params.influence)
            
            #infected has monetary incentive towards his belief
            else:

              #skeptic has higher certainty in his belief + random factor
              if certainty_condition_neighbor_wins and random.uniform(0,1) < self.params.money_threshold:
                agent.state = SEIZMstates.EXPOSED
              #infected has a higher certainty in his belief - decrease certainty since infected has strong influence
              else:
                agent.params.certainty = min(0, agent.params.certainty - self.params.certainty_increase * neighbor.params.influence)

        #CASE 4.4 - neighbor is infected
        if neighbor.state == SEIZMstates.INFECTED:

          positive_balance_agent = agent.params.money >= 0
          certainty_condition_agent = agent.params.certainty > self.params.certainty_threshold
          influence_condition_agent = agent.params.influence > self.params.influence_threshold
          random_param = random.uniform(0,1) > self.params.money_threshold

          if positive_balance_agent and certainty_condition_agent and influence_condition_agent and random_param:
            #aqgent asks neighbor to spend money 

            if neighbor.params.influence < self.params.influence_threshold and neighbor.params.money <= 0:
              #agree
              neighbor.params.money -= 1
              agent.params.money += 1
              #increase certainty by a factor of neighbor's certainty and influence 
              neighbor.params.certainty = max(1, neighbor.params.certainty + self.params.certainty_increase * ((agent.params.certainty - self.params.certainty_threshold) + (agent.params.influence - self.params.influence_threshold)))
              agent.params.influence = max(1, agent.params.influence + self.params.influence_increase * (1 - (agent.params.influence - neighbor.params.influence)))
            else:
              #disagree
              #decrease influence by a factor of neighbor's influence because should have been easier to convince them if they tended towards you 
              agent.params.influence = min(0, agent.params.influence - self.params.influence_increase * (min(self.params.influence_threshold - neighbor.params.influence, 0)))
              neighbor.params.influence = max(1, neighbor.params.influence + self.params.influence_increase * agent.params.influence)

          positive_balance = neighbor.params.money >= 0
          certainty_condition = neighbor.params.certainty > self.params.certainty_threshold
          influence_condition = neighbor.params.influence > self.params.influence_threshold
          random_param = random.uniform(0,1) > self.params.money_threshold

          if positive_balance and certainty_condition and influence_condition and random_param:
            #neighbor asks agent to spend money 

            if agent.params.influence < self.params.influence_threshold and agent.params.money <= 0:
              #agree
              agent.params.money -= 1
              neighbor.params.money += 1
              #increase certainty by a factor of neighbors certainty and influence
              agent.params.certainty = max(1, agent.params.certainty + self.params.certainty_increase * ((neighbor.params.certainty - self.params.certainty_threshold) + (neighbor.params.influence - self.params.influence_threshold)))
              neighbor.params.influence = max(1, neighbor.params.influence + self.params.influence_increase * (1 - (neighbor.params.influence - agent.params.influence)))
            else:
              #disagree
              neighbor.params.influence = min(0, neighbor.params.influence - self.params.influence_increase * (min(self.params.influence_threshold - agent.params.influence, 0)))
              agent.params.influence = max(1, agent.params.influence + self.params.influence_increase * neighbor.params.influence)


class Model:
  
  class ModelType(enum.IntEnum):
    SIR = 0
    SEIZ = 1
    SEIZplus = 2
    SEIZM = 3

  @staticmethod
  def model_by_type(model_type: ModelType) -> 'type(Model)':
    """
    Resolves model dynamics by network type

    :param model_type:
    :return: Model dynamics corresponding to model type
    """
    models = defaultdict()
    models[Model.ModelType.SIR] = SIRModel
    models[Model.ModelType.SEIZ] = SEIZModel
    models[Model.ModelType.SEIZplus] = SEIZplusModel
    models[Model.ModelType.SEIZM] = SEIZMModel

    return models[model_type]

  @staticmethod
  def get(model_type: ModelType, params: Tuple):
    """
    Allows for more flexibility when trying different model dynamics

    :param model_type: type of model to generate
    :param params: arguments will be passed to specific model constructor

    :return: Model according to specific params
    """

    return Model.model_by_type(model_type)(params)<|MERGE_RESOLUTION|>--- conflicted
+++ resolved
@@ -54,17 +54,6 @@
 
 # --- Money Agent ---
 class MoneyAgent(Agent):
-
-  """
-    Implements the agent instances for the SEIZM model as extension of the BaseAgent wiht more advanced agent parameters
-
-    :param certainty: float between 0 and 1 indicating how certain an agent is about its belief
-    :param influence: float between 0 and 1 indicating how influent an agent is 
-    :param money: money balance of an agent, sign indicated the balance (spent or earned money) and the absolute value indicates nr. of transactions
-    :param sentiment: float between 0 and 1 indicating towards which opinion - Skeptic or Infected - an agent tends
-
-  """
-
   class Params:
     certainty: float
     influence: float
@@ -371,38 +360,23 @@
   SKEPTIC = 2
   INFECTED = 3
 
-<<<<<<< HEAD
-=======
-
->>>>>>> a3e1459b
+
 class SEIZMModel(Model):
   """
   Implements the SEIZM Model
   """
 
   class Params(NamedTuple):
-<<<<<<< HEAD
-
-    initial_infected: float
-    initial_skeptics: float
-    prob_S_with_I: float 
-    prob_S_with_Z: float 
-=======
     initial_infected: float
     initial_skeptics: float
     prob_S_with_I: float
     prob_S_with_Z: float
->>>>>>> a3e1459b
     certainty_threshold: float
     influence_threshold: float
     money_threshold: float
     influence_increase: float
     certainty_increase: float
     neighbor_threshold: float = None
-<<<<<<< HEAD
-
-=======
->>>>>>> a3e1459b
 
   def __init__(self, params: Params):
     super().__init__()
@@ -432,10 +406,6 @@
     :param agent: agent that is to update
     """
 
-<<<<<<< HEAD
-    # Neighborhood effect 
-=======
->>>>>>> a3e1459b
     neighbors = self.grid.get_neighbors(agent.unique_id, include_center=False)
 
     if len(neighbors) == 0:
@@ -466,7 +436,7 @@
           agent.state = SEIZMstates.SKEPTIC
           return
 
-    # One to one interactions 
+    # Normal transitions
 
     for neighbor_id in random.sample(neighbors, min(1, len(neighbors))):
       neighbor = self.schedule.agents[neighbor_id]
@@ -474,9 +444,17 @@
       #CASE 1 - agent is exposed
       if agent.state == SEIZMstates.EXPOSED:
 
-        #CASE 1.1 - neighbor is susceptible
-        if neighbor.state == SEIZMstates.SUSCEPTIBLE:
-          neighbor.state = SEIZMstates.EXPOSED
+        #CASE 1.1 - neighbor is exposed - DONE
+        if neighbor.state == SEIZMstates.EXPOSED:
+
+          #balance out the sentiments of both agents
+
+          agent_sentiment = agent.params.sentiment
+          neighbor_sentiment = neighbor.params.sentiment
+          balanced_sentiment = agent_sentiment + neighbor_sentiment / 2
+
+          agent.params.sentiment = balanced_sentiment
+          neighbor.params.sentiment = balanced_sentiment
 
         #CASE 1.2 - neighbor is skeptic
         if neighbor.state == SEIZMstates.SKEPTIC:
@@ -696,11 +674,6 @@
             #increase influence of neighbor
             if step > random.uniform(0,1) * self.params.influence_threshold:
               neighbor.params.influence = max(1, neighbor.params.influence + random.uniform(0,1) * step)
-        
-
-        #CASE 2.3 - neighbor is exposed 
-        if neighbor.state == SEIZMstates.EXPOSED:
-          agent.state == SEIZMstates.EXPOSED
 
       #CASE 3 - agent is skeptic
       if agent.state == SEIZMstates.SKEPTIC:
@@ -978,7 +951,7 @@
           influence_condition_neighbor_wins = agent.params.influence <= self.params.influence_threshold and neighbor.params.influence >= self.params.influence_threshold
           influence_condition_agent_wins = neighbor.params.influence < self.params.influence_threshold and agent.params.influence > self.params.influence_threshold
 
-          #infected has a stronger influence
+          #infected has a stronger influence -----
           if influence_condition_agent_wins: 
 
             #infected has a higher certainty in his belief - skeptic transitions back to exposed 
@@ -1011,7 +984,7 @@
               else:
                 agent.params.certainty = min(0, agent.params.certainty - self.params.certainty_increase * neighbor.params.influence)
 
-        #CASE 4.4 - neighbor is infected
+        #CASE 4.4 - DONE
         if neighbor.state == SEIZMstates.INFECTED:
 
           positive_balance_agent = agent.params.money >= 0
